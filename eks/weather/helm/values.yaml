replicaCount: 1

image:
  repository: nginx
  tag: "latest"

# Agent Config
env:
  BEDROCK_MODEL_ID: "us.anthropic.claude-3-7-sonnet-20250219-v1:0"
  OAUTH_JWKS_URL: "https://idp-to-be-replaced"

agent:
  agent.md: |
    # Weather Assistant Agent Configuration

    ## Agent Name
    Weather Assistant

    ## Agent Description
    Weather Assistant that provides weather forecasts(US City, State) and alerts(US State)

    ## System Prompt
    You are Weather Assistant that helps the user with forecasts or alerts:
    - Provide weather forecasts for US cities for the next 3 days if no specific period is mentioned
    - When returning forecasts, always include whether the weather is good for outdoor activities for each day
    - Provide information about weather alerts for US cities when requested

mcp:
  mcp.json: |
    {
      "mcpServers": {
        "weather-mcp-stdio": {
          "disabled": false,
          "command": "uvx",
          "args": [
            "--from",
            ".",
            "--directory",
            "mcp-servers/weather-mcp-server",
            "mcp-server",
            "--transport",
            "stdio"
          ],
          "env": {
            "DEBUG": "1",
            "LOG_LEVEL": "INFO"
          }
        },
        "weather-mcp-http": {
          "disabled": true,
          "url": "http://weather-mcp.mcp-servers:8080/mcp"
        }
      }
    }
<<<<<<< HEAD

agent: |
  # Weather Assistant Agent Configuration

  ## Agent Name
  Weather Assistant

  ## Agent Description
  Weather Assistant that provides weather forecasts(US City, State) and alerts(US State)

  ## System Prompt
  You are Weather Assistant that helps the user with forecasts or alerts:
  - Provide weather forecasts for US cities for the next 3 days if no specific period is mentioned
  - When returning forecasts, always include whether the weather is good for outdoor activities for each day
  - Provide information about weather alerts for US cities when requested

=======

fastapi:
  port: 3000
  exposedPort: 80
  ingress:
    enabled: false
a2a:
  port: 9000
  exposedPort: 9000
  ingress:
    enabled: false


# This is for the secrets for pulling an image from a private repository more information can be found here: https://kubernetes.io/docs/tasks/configure-pod-container/pull-image-private-registry/
>>>>>>> f34ddcf4
imagePullSecrets: []

nameOverride: ""
fullnameOverride: ""

serviceAccount:
  create: true
  automount: true
  annotations: {}
  name: "weather-agent"

podAnnotations: {}

podLabels: {}

podSecurityContext: {}

securityContext: {}

service:
  type: ClusterIP

resources: {}

livenessProbe:
  tcpSocket:
    port: 3000
readinessProbe:
  tcpSocket:
    port: 3000

autoscaling:
  enabled: false
  minReplicas: 1
  maxReplicas: 100
  targetCPUUtilizationPercentage: 80
  # targetMemoryUtilizationPercentage: 80

volumes: []

volumeMounts: []

nodeSelector: {}

tolerations: []

affinity: {}

ingressClass:
  create: true
  parameters:
    create: false

ingresses:
  - name: fastapi
    annotations:
      alb.ingress.kubernetes.io/group.name: weather-agent
      alb.ingress.kubernetes.io/scheme: internet-facing
    paths:
      - path: /
        pathType: Prefix
    service:
      port: { name: fastapi, number: 3000 }

  - name: mcp
    annotations:
      alb.ingress.kubernetes.io/group.name: weather-agent
    paths:
      - path: /mcp
        pathType: Prefix
    service:
      port: { name: mcp, number: 8080 }

  - name: a2a
    annotations:
      alb.ingress.kubernetes.io/group.name: weather-agent
    paths:
      - path: /a2a
        pathType: Prefix
    service:
      port: { name: a2a, number: 9000 }<|MERGE_RESOLUTION|>--- conflicted
+++ resolved
@@ -52,24 +52,6 @@
         }
       }
     }
-<<<<<<< HEAD
-
-agent: |
-  # Weather Assistant Agent Configuration
-
-  ## Agent Name
-  Weather Assistant
-
-  ## Agent Description
-  Weather Assistant that provides weather forecasts(US City, State) and alerts(US State)
-
-  ## System Prompt
-  You are Weather Assistant that helps the user with forecasts or alerts:
-  - Provide weather forecasts for US cities for the next 3 days if no specific period is mentioned
-  - When returning forecasts, always include whether the weather is good for outdoor activities for each day
-  - Provide information about weather alerts for US cities when requested
-
-=======
 
 fastapi:
   port: 3000
@@ -84,7 +66,6 @@
 
 
 # This is for the secrets for pulling an image from a private repository more information can be found here: https://kubernetes.io/docs/tasks/configure-pod-container/pull-image-private-registry/
->>>>>>> f34ddcf4
 imagePullSecrets: []
 
 nameOverride: ""
